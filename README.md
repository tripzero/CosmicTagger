# Neutrino and Cosmic Tagging with UNet

This repository contains models and training utilities to train convolutional networks to separate cosmic pixels, background pixels, and neutrino pixels in a neutrinos dataset.  There are several variations.

In general, this network has a suite of parameters available.  For example, running the torch version on theta for debugging, the parameters I used were:

```
-- CONFIG --
 MINIBATCH_SIZE = 1
 LOG_DIRECTORY = '/home/cadams/Theta/DLP3/CosmicTagger-torch//log/torch/nodes_test_conda/'
 FILE = '/projects/datascience/cadams/datasets/SBND/H5/cosmic_tagging_downsample/cosmic_tagging_downsample_train_sparse.h5'
 LABEL_PRODUCER = 'sbnd_cosmicseg'
 ITERATIONS = 10000
 USE_BIAS = True
 N_INITIAL_FILTERS = 12
 CHECKPOINT_ITERATION = 500
 RESIDUAL = True
 LEARNING_RATE = 0.0001
 LOSS_SCALE = 1.0
 IO_VERBOSITY = 3
 MAX_VOXELS = 35000
 GROWTH_RATE = 'multiplicative'
 BLOCK_CONCAT = False
 MODE = 'train'
 BALANCE_LOSS = False
 NETWORK_DEPTH = 5
 TRAINING = True
 MODEL_HALF_PRECISION = False
 AUX_ITERATION = 10
 REGULARIZE_WEIGHTS = 0.0001
 RES_BLOCKS_DEEPEST_LAYER = 4
 AUX_IO_VERBOSITY = 3
 RES_BLOCKS_FINAL = 2
 SPARSE = False
 CONNECTIONS = 'sum'
 INTRA_OP_PARALLELISM_THREADS = 128
 COMPUTE_MODE = 'CPU'
 SHARE_WEIGHTS = True
 BOTTLENECK_SIZE = -1
 INPUT_HALF_PRECISION = False
 RES_BLOCKS_PER_LAYER = 2
 DISTRIBUTED = False
 OPTIMIZER = 'adam'
 CHECKPOINT_DIRECTORY = None
 SUMMARY_ITERATION = 1
 CONNECT_PRE_RES_BLOCKS_UP = True
 SHAPE = [640, 1024]
 CONV_MODE = '2D'
 VERBOSITY = 0
 AUX_MINIBATCH_SIZE = 1
 LOGGING_ITERATION = 1
 AUX_FILE = '/projects/datascience/cadams/datasets/SBND/H5/cosmic_tagging_downsample/cosmic_tagging_downsample_test_sparse.h5'
 BATCH_NORM = True
 CONNECT_PRE_RES_BLOCKS_DOWN = True
 IMAGE_PRODUCER = 'sbndwire'
 NPLANES = 3
 INTER_OP_PARALLELISM_THREADS = 2
```

The parameters are all controlled via argparse, and so are easy to inspect.  They can be viewed in src/utils/flags.py.

## Datasets

The data for this network is in larcv3 format (https://github.com/DeepLearnPhysics/larcv3).  Currently, data is available in a downsampled version (HxW == 640x1024) of 3 images per training sample.  Full resolution data is being processed and will be available very soon.  On Theta, data is available at /lus/theta-fs0/projects/datascience/dl_workloads/neutrinos/datasets/downsample/ and ../fullres/.

The training dataset is 43075 images.  The testing set, used to monitor overfitting during training, is 7362 images.  The validation set is O(15k) images.

### Data format

The dataformat for these images is sparse.  Images are stored as a flat array of indexes and values, where index is mapped to a 2D index that is unraveled to a coordinate pair.  Each image is stored consecutively in file, and because of the non-uniform size of the sparse data there are mapping algorithms to go into the file, read the correct sequence of (index, value) pairs, and convert to (image, x, y, value) tuples.

During training, memory buffers for each minibatch in several memory buffers, filled with several memory threads.  This attempts to hide IO latency from disk.  Since each image is not uniform size, the memory buffer is slightly larger than the largest image in the datasets.  For the fullres data, this is about 80k.  For downsampled data, this is about 35k.

Each minibatch is loaded by a root rank for distributed training, and the uniform size buffers are scattered to each node.  Each rank unpacks its data into a full resolution image or an appropriate sparse image for the sparse training.


## Tensorflow

This model is available in tensorflow on the branch `tf`.  It has been tested with tf 1.13.1 on Theta, Cooley, and V100 nodes on JLSE.

On Theta, tensorflow was installed via conda (default channel) and by using the datascience packages.  On Cooley, it was installed via conda as well as via pip inside of a singularity container.

With the default parameters and 12 initial filters, the model has approximately 100M parameters.  By default, batch norm is used in this model but it is not used on Theta for severe performance issues.  This is under investigation.

Distributed training is enabled with the `-d` flag and works on Theta, Cooley, and DGX@JLSE.

On Cooley, conda and singularity have indistinguishable performance for both single node and distributed learning.  Benchmarks for performance were performed up to 14nodes, or 28 GPUs, with a throughput ratio 

On Theta, single node performance was checked with both the datascience and conda installations.  For the same model as on Cooley, total image throughput (img/s) with batch_size of 1 is:
 - 0.046 Img/s (datascience tensorflow)
 - 0.086 Img/s (conda tensorflow)

For distributed training, the image throughput is:
 - 
 - 0.59 Img/s (conda tensorflow, 85% scaling efficiency from single node)

On Cooley, using 1 image per GPU, 2 GPUs per node, throughput scales as follows:
 - 0.24 Img/s (1 node)
 - 0.49 Img/s (2 nodes)
 - 0.95 Img/s (4 nodes)
 - 1.82 Img/s (8 nodes)
 - 2.92 Img/s (14 nodes)
 - 3.7  Img/s (14 nodes @ 2 events/GPU)

It should be noted that higher total throughput is likely possible on Theta using more images per node (currently 1).  Other parameters are set as "default" for performance:
```
export KMP_AFFINITY=granularity=fine,verbose,compact 
export OMP_NUM_THREADS=64
export KMP_BLOCKTIME=0
export MKLDNN_VERBOSE=0 
export MPICH_MAX_THREAD_SAFETY=multiple

aprun -n ${N_NODES} -N 1 \
-cc depth \
-j 1 \
-d 64 \
python ...
```
Interop is set to 4, intra op is set to 64.

## Pytorch

This model is available in pytorch on the branch `torch`.  As much as possible, the structure of the model is identical to the tensorflow model.  The use of bias in convolution operations introduces a small discrepancy in number of parameters.

The pytorch implementation also works on Theta, Cooley, JLSE.  There is a sparse and dense implementation for pytorch.

**NOTE: pytorch has only a dense implementation available on Theta at this second, but the software installation is easy and will be done soon**

On Theta, single node performance (Using batch norm - indicating my tf implementation is using a suboptimal BN op) is as follows:
 - 0.062 (datascience pytorch 1.1)
 - 0.051 (conda pytorch 1.1)

Pytorch jobs with distributed training are under study.  It has run successfully on Cooley and JLSE.

### Sparse Pytorch

The sparse implementation of this network requires sparsehash, and SparseConvNet.  It is installed and available on Cooley and JLSE, theta installation forthcoming very soon.

# Running the software

Example scripts are provided for each of the different installations available.

In all cases, there is a general python executable in `bin/exec.py`.  This takes several important arguments and many minor arguments.  Important arguments are:

`python bin/exec.py mode [-d] [--sparse] --file /path/to/file.h5 -i 100 -mb 8 `

<<<<<<< HEAD
mode is either `train` or `iotest` (or inference, but untested in this repo).  `-d` toggles distributed training, which will work even on one node and if python is executed by mpirun or aprun, will work.  `-i` is the number of iterations, and `-mb` is the minibatch size.  All other arguments can be seen in by calling `python bin/exec.py --help`
=======
mode is either `train` or `iotest` (or inference, but untested in this repo).  `-d` toggles distributed training, which will work even on one node and if python is executed by mpirun or aprun, will work.  `-i` is the number of iterations, and `-mb` is the minibatch size.  All other arguments can be seen in by calling `python bin/exec.py --help`

# Analysis Metrics

There are several analysis metrics that are used to judge the quality of the training:
 1) Overall Accuracy of Segmentation labels. Each pixel should be labeled as cosmic, neutrino, or background.  Because the images are very sparse, this metric should easily exceed 99.9% accuracy.
 2) Non-background Accuracy: of all pixels with a label != bkg, what is the accuracy? This should acheive > 90%
 3) Neutrino Accuracy: of all pixels with label == neutrino, what is the accuracy?  This should acheive > 90%, though is an ill-posed question for some interactions where the neutrino did not deposit energy.
 4) Cosmic IoU: what is the IoU of all pixels predicted cosmic and all pixels labeled cosmic?  This should acheive > 70%
 5) Neutrino IoU: Same definition as 4 but for neutrinos.  This should acheive > 70%.
>>>>>>> 862e8adf
<|MERGE_RESOLUTION|>--- conflicted
+++ resolved
@@ -144,9 +144,6 @@
 
 `python bin/exec.py mode [-d] [--sparse] --file /path/to/file.h5 -i 100 -mb 8 `
 
-<<<<<<< HEAD
-mode is either `train` or `iotest` (or inference, but untested in this repo).  `-d` toggles distributed training, which will work even on one node and if python is executed by mpirun or aprun, will work.  `-i` is the number of iterations, and `-mb` is the minibatch size.  All other arguments can be seen in by calling `python bin/exec.py --help`
-=======
 mode is either `train` or `iotest` (or inference, but untested in this repo).  `-d` toggles distributed training, which will work even on one node and if python is executed by mpirun or aprun, will work.  `-i` is the number of iterations, and `-mb` is the minibatch size.  All other arguments can be seen in by calling `python bin/exec.py --help`
 
 # Analysis Metrics
@@ -156,5 +153,4 @@
  2) Non-background Accuracy: of all pixels with a label != bkg, what is the accuracy? This should acheive > 90%
  3) Neutrino Accuracy: of all pixels with label == neutrino, what is the accuracy?  This should acheive > 90%, though is an ill-posed question for some interactions where the neutrino did not deposit energy.
  4) Cosmic IoU: what is the IoU of all pixels predicted cosmic and all pixels labeled cosmic?  This should acheive > 70%
- 5) Neutrino IoU: Same definition as 4 but for neutrinos.  This should acheive > 70%.
->>>>>>> 862e8adf
+ 5) Neutrino IoU: Same definition as 4 but for neutrinos.  This should acheive > 70%.