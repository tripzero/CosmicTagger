import os
import sys
import time
import tempfile
from collections import OrderedDict

import numpy

from larcv import larcv_interface


from . import flags
from . import data_transforms
from ..io import io_templates
FLAGS = flags.FLAGS()

import datetime

import tensorflow as tf

class trainercore(object):
    '''
    This class is the core interface for training.  Each function to
    be overridden for a particular interface is marked and raises
    a NotImplemented error.

    '''
    def __init__(self,):
        self._larcv_interface = larcv_interface.larcv_interface()
        self._iteration       = 0
        self._global_step     = -1

        self._cleanup         = []

    def __del__(self):
        print(os)
        for f in self._cleanup:
            os.unlink(f.name)
            
    def _initialize_io(self):


        # This is a dummy placeholder, you must check this yourself:
        max_voxels = 1000

        # Use the templates to generate a configuration string, which we store into a temporary file
        if FLAGS.TRAINING:
            config = io_templates.train_io(
                input_file=FLAGS.FILE, 
                data_producer= FLAGS.IMAGE_PRODUCER,
                label_producer= FLAGS.LABEL_PRODUCER, 
                max_voxels=max_voxels)
        else:
            config = io_templates.ana_io(
                input_file=FLAGS.FILE, 
                data_producer= FLAGS.IMAGE_PRODUCER,
                label_producer= FLAGS.LABEL_PRODUCER, 
                max_voxels=max_voxels)


        # Generate a named temp file:
        main_file = tempfile.NamedTemporaryFile(mode='w', delete=False)
        main_file.write(config.generate_config_str())

        main_file.close()
        self._cleanup.append(main_file)

        # Prepare data managers:
        io_config = {
            'filler_name' : config._name,
            'filler_cfg'  : main_file.name,
            'verbosity'   : FLAGS.VERBOSITY,
            'make_copy'   : True
        }

        # By default, fetching data and label as the keywords from the file:
        data_keys = OrderedDict({
            'image': 'data', 
            'label': 'label'
            })



        self._larcv_interface.prepare_manager('primary', io_config, FLAGS.MINIBATCH_SIZE, data_keys)

        # All of the additional tools are in case there is a test set up:
        if FLAGS.AUX_FILE is not None:

            if FLAGS.TRAINING:
                config = io_templates.test_io(input_file=FLAGS.AUX_FILE, max_voxels=max_voxels)

                # Generate a named temp file:
                aux_file = tempfile.NamedTemporaryFile(mode='w', delete=False)
                aux_file.write(config.generate_config_str())

                aux_file.close()
                self._cleanup.append(aux_file)
                io_config = {
                    'filler_name' : config._name,
                    'filler_cfg'  : aux_file.name,
                    'verbosity'   : FLAGS.VERBOSITY,
                    'make_copy'   : True
                }

                data_keys = OrderedDict({
                    'image': 'aux_data', 
                    'label': 'aux_label'
                    })
               


                self._larcv_interface.prepare_manager('aux', io_config, FLAGS.AUX_MINIBATCH_SIZE, data_keys)

            else:
                config = io_templates.ana_io(input_file=FLAGS.FILE, max_voxels=max_voxels)
                self._larcv_interface.prepare_writer(FLAGS.AUX_FILE)

    def init_network(self):

        # This function builds the compute graph.
        # Optionally, it can build a 'subset' graph if this mode is

        # Net construction:
        start = time.time()
        sys.stdout.write("Begin constructing network\n")

        # Make sure all required dimensions are present:

        io_dims = self._larcv_interface.fetch_minibatch_dims('primary')

<<<<<<< HEAD

        self._dims = {}
        # Using the sparse IO techniques, we have to manually set the dimensions for the input.

        # Fortunately, everything we need is in the FLAGS object and io object:

        local_minibatch_size = io_dims['image'][0]

        if FLAGS.DATA_FORMAT == "channels_first":
            shape = [local_minibatch_size,] + [3,] + FLAGS.SHAPE
        else:
            shape = [local_minibatch_size,] + FLAGS.SHAPE + [3,]

        self._dims['image'] = numpy.asarray(shape)
        self._dims['label'] = numpy.asarray(shape)

        # We have to make placeholders for input objects:

        inputs = dict()

        inputs.update({
            'image' :  tf.placeholder(tf.float32, self._dims['image'], name="input_image"),
            'label' :  tf.placeholder(tf.int64,   self._dims['label'], name="input_label"),
            'io_time' : tf.placeholder(tf.float32, (), name="io_fetch_time")
        })

        if FLAGS.BALANCE_LOSS:
            inputs['weight'] = tf.placeholder(tf.float32, self._dims['label'], name="input_weight"),


=======
>>>>>>> ab08dd8c

        # Build the network object, forward pass only:

        print(FLAGS._net)

        self._logits = FLAGS._net._build_network(inputs)

        if FLAGS.MODE == "train":
            # Call the function to define the output
            self._logits  = FLAGS._net._build_network(self._input)

            # Apply a softmax and argmax:
            self._outputs = self._create_softmax(self._logits)


            self._accuracy = self._calculate_accuracy(inputs=self._input, outputs=self._outputs)

            # Create the loss function
            self._loss    = self._calculate_loss(inputs=self._input, logits=self._logits)

        end = time.time()
        sys.stdout.write("Done constructing network. ({0:.2}s)\n".format(end-start))

    def print_network_info(self):
        n_trainable_parameters = 0
        for var in tf.trainable_variables():
            n_trainable_parameters += numpy.prod(var.get_shape())
        tf.logging.info("Total number of trainable parameters in this network: {}".format(n_trainable_parameters))


    def load_model_from_file(self):
        raise NotImplementedError("You must implement this function")

    def set_compute_parameters(self):

        self._config = tf.ConfigProto()

        if FLAGS.COMPUTE_MODE == "CPU":
            self._config.inter_op_parallelism_threads = FLAGS.INTER_OP_PARALLELISM_THREADS
            self._config.intra_op_parallelism_threads = FLAGS.INTRA_OP_PARALLELISM_THREADS
        if FLAGS.COMPUTE_MODE == "GPU":
            self._config.gpu_options.allow_growth = True
            # self._config.gpu_options.visible_device_list = str(hvd.local_rank())


    def initialize(self, io_only=False):

        FLAGS.dump_config()


        self._initialize_io()



        if io_only:
            return

        self.init_network()

        self.print_network_info()

        self.init_optimizer()

        self.init_saver()


        # Take all of the metrics and turn them into summaries:
        for key in self._metrics:
            tf.summary.scalar(key, self._metrics[key])

        self._summary_basic = tf.summary.merge_all()

        self._global_step = 0


        self.load_model_from_file()

        self.set_compute_parameters()



        if FLAGS.MODE == "train":
            self._sess = tf.train.MonitoredTrainingSession(config=self._config, 
                hooks                 = hooks,
                checkpoint_dir        = FLAGS.LOG_DIRECTORY,
                log_step_count_steps  = FLAGS.LOGGING_ITERATION,
                save_checkpoint_steps = FLAGS.CHECKPOINT_ITERATION)

        elif FLAGS.MODE == "prof":
            self._sess = tf.train.MonitoredTrainingSession(config=self._config, hooks = None,
                checkpoint_dir        = None,
                log_step_count_steps  = None,
                save_checkpoint_steps = None)



    def init_optimizer(self):

        if 'RMS' in FLAGS.OPTIMIZER.upper():
            # Use RMS prop:
            tf.logging.info("Selected optimizer is RMS Prop")
            opt = tf.train.RMSPropOptimizer(FLAGS.LEARNING_RATE)
        elif 'LARS' in FLAGS.OPTIMIZER.upper():
            tf.logging.info("Selected optimizer is LARS")
            opt = tf.contrib.opt.LARSOptimizer(FLAGS.LEARNING_RATE)
        else:
            # default is Adam:
            tf.logging.info("Using default Adam optimizer")
            opt = tf.train.AdamOptimizer(FLAGS.LEARNING_RATE)

        self._global_step = tf.train.get_or_create_global_step()


        self._train_op = opt.minimize(self._loss, self._global_step)



    def init_saver(self):

        if FLAGS.CHECKPOINT_DIRECTORY == None:
            file_path= FLAGS.LOG_DIRECTORY  + "/checkpoints/"
        else:
            file_path= FLAGS.CHECKPOINT_DIRECTORY  + "/checkpoints/"

        try:
            os.mkdir(file_path)
        except:
            tf.log.error("Could not make file path")

        # Create a saver for snapshots of the network:
        self._saver = tf.train.Saver()
        self._saver_dir = file_path

        # Create a file writer for training metrics:
        self._main_writer = tf.summary.FileWriter(logdir=FLAGS.LOG_DIRECTORY+"/train/")

        # Additionally, in training mode if there is aux data use it for validation:
        if FLAGS.AUX_FILE is not None:
            self._val_writer = tf.summary.FileWriter(logdir=FLAGS.LOG_DIRECTORY+"/test/")

        self._val_writer = tf.summary.FileWriter(logdir=FLAGS.LOG_DIRECTORY+"/test/")



    def restore_model(self):
        ''' This function attempts to restore the model from file
        '''
        _, checkpoint_file_path = self.get_model_filepath()

        if not os.path.isfile(checkpoint_file_path):
            return None
        # Parse the checkpoint file and use that to get the latest file path

        with open(checkpoint_file_path, 'r') as _ckp:
            for line in _ckp.readlines():
                if line.startswith("latest: "):
                    chkp_file = line.replace("latest: ", "").rstrip('\n')
                    chkp_file = os.path.dirname(checkpoint_file_path) + "/" + chkp_file
                    print("Restoring weights from ", chkp_file)
                    break

        return self.restore_from_file(chkp_file)

    def restore_from_file(self. checkpoint_file):
        # Take a checkpoint file and open it and restore it

    def load_state(self, state):

        raise NotImplementedError("You must implement this function")


    def save_model(self):
        '''Save the model to file
        
        '''
        path, checkpoint_file_path = self.get_model_filepath()

        # Make sure the path actually exists:
        if not os.path.isdir(os.path.dirname(current_file_path)):
            os.makedirs(os.path.dirname(current_file_path))

        self._saver.save(self._sess, current_file_path)

        # Parse the checkpoint file to see what the last checkpoints were:

        # Keep only the last 5 checkpoints
        n_keep = 5


        past_checkpoint_files = {}
        try:
            with open(checkpoint_file_path, 'r') as _chkpt:
                for line in _chkpt.readlines():
                    line = line.rstrip('\n')
                    vals = line.split(":")
                    if vals[0] != 'latest':
                        past_checkpoint_files.update({int(vals[0]) : vals[1].replace(' ', '')})
        except:
            pass
        

        # Remove the oldest checkpoints while the number is greater than n_keep
        while len(past_checkpoint_files) >= n_keep:
            min_index = min(past_checkpoint_files.keys())
            file_to_remove = os.path.dirname(checkpoint_file_path) + "/" + past_checkpoint_files[min_index]
            os.remove(file_to_remove)
            past_checkpoint_files.pop(min_index)



        # Update the checkpoint file
        with open(checkpoint_file_path, 'w') as _chkpt:
            _chkpt.write('latest: {}\n'.format(os.path.basename(current_file_path)))
            _chkpt.write('{}: {}\n'.format(self._global_step, os.path.basename(current_file_path)))
            for key in past_checkpoint_files:
                _chkpt.write('{}: {}\n'.format(key, past_checkpoint_files[key]))



    def get_model_filepath(self):
        '''Helper function to build the filepath of a model for saving and restoring:
        
        '''

        # Find the base path of the log directory
        if FLAGS.CHECKPOINT_DIRECTORY == None:
            file_path= FLAGS.LOG_DIRECTORY  + "/checkpoints/"
        else:
            file_path= FLAGS.CHECKPOINT_DIRECTORY  + "/checkpoints/"


        name = file_path + 'model-{}.ckpt'.format(self._global_step)
        checkpoint_file_path = file_path + "checkpoint"

        return name, checkpoint_file_path



    def _calculate_loss(self, labels, logits, weight):
        ''' Calculate the loss.

        returns a single scalar for the optimizer to use.
        '''
        raise NotImplementedError("You must implement this function")

    def _calculate_accuracy(self, logits, labels):
        ''' Calculate the accuracy.

            Images received here are not sparse but dense.
            This is to ensure equivalent metrics are computed for sparse and dense networks.

        '''
        raise NotImplementedError("You must implement this function")


    def _compute_metrics(self, logits, labels, loss):

        raise NotImplementedError("You must implement this function")
        


    def log(self, metrics, saver=''):

        raise NotImplementedError("You must implement this function")


    def summary(self, metrics,saver=""):
        

        raise NotImplementedError("You must implement this function")



    def fetch_next_batch(self, mode='primary', metadata=False):

        minibatch_data = self._larcv_interface.fetch_minibatch_data(mode, fetch_meta_data=metadata)
        minibatch_dims = self._larcv_interface.fetch_minibatch_dims(mode)


        for key in minibatch_data:
            if key == 'entries' or key == 'event_ids':
                continue
            minibatch_data[key] = numpy.reshape(minibatch_data[key], minibatch_dims[key])

        minibatch_data['image']  = data_transforms.larcvsparse_to_dense_2d(minibatch_data['image'], dense_shape=FLAGS.SHAPE)
        minibatch_data['label']  = data_transforms.larcvsparse_to_dense_2d(minibatch_data['label'], dense_shape=FLAGS.SHAPE)



        return minibatch_data


    def increment_global_step(self):
        raise NotImplementedError("You must implement this function")

    def on_step_end(self):
        pass

    def on_epoch_end(self):
        pass


    def forward_pass(self, minibatch_data):
        raise NotImplementedError("You must implement this function")

    def train_step(self):
        raise NotImplementedError("You must implement this function")


        return

    def val_step(self):
        raise NotImplementedError("You must implement this function")


 
    def stop(self):
        # Mostly, this is just turning off the io:
        self._larcv_interface.stop()

    def checkpoint(self):

        if self._global_step % FLAGS.CHECKPOINT_ITERATION == 0 and self._global_step != 0:
            # Save a checkpoint, but don't do it on the first pass
            self.save_model()


    def ana_step(self):

        raise NotImplementedError("You must implement this function")


    def batch_process(self):

        # At the begining of batch process, figure out the epoch size:
        self._epoch_size = self._larcv_interface.size('primary')

        # This is the 'master' function, so it controls a lot


        # Run iterations
        for i in range(FLAGS.ITERATIONS):
            if FLAGS.TRAINING and self._iteration >= FLAGS.ITERATIONS:
                print('Finished training (iteration %d)' % self._iteration)
                self.checkpoint()
                break


            if FLAGS.TRAINING:
                self.val_step()
                self.train_step()
                self.checkpoint()
            else:
                self.ana_step()


        if self._saver is not None:
            self._saver.close()
        if self._aux_saver is not None:
            self._aux_saver.close()<|MERGE_RESOLUTION|>--- conflicted
+++ resolved
@@ -128,8 +128,6 @@
 
         io_dims = self._larcv_interface.fetch_minibatch_dims('primary')
 
-<<<<<<< HEAD
-
         self._dims = {}
         # Using the sparse IO techniques, we have to manually set the dimensions for the input.
 
@@ -158,9 +156,6 @@
         if FLAGS.BALANCE_LOSS:
             inputs['weight'] = tf.placeholder(tf.float32, self._dims['label'], name="input_weight"),
 
-
-=======
->>>>>>> ab08dd8c
 
         # Build the network object, forward pass only:
 
