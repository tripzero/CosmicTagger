import os
import sys
import time
import tempfile
from collections import OrderedDict

import numpy

from larcv import queueloader


from . import flags
from . import data_transforms
from ..io import io_templates
from ..networks import uresnet
FLAGS = flags.FLAGS()

import datetime

os.environ['TF_CPP_MIN_LOG_LEVEL'] = '4'


import tensorflow as tf

floating_point_format = tf.float32
integer_format = tf.int64


class trainercore(object):
    '''
    This class is the core interface for training.  Each function to
    be overridden for a particular interface is marked and raises
    a NotImplemented error.

    '''
    def __init__(self,):
        self._larcv_interface = queueloader.queue_interface()
        self._iteration       = 0
        self._global_step     = -1
        self._val_writer      = None

        self._cleanup         = []

    def __del__(self):
        for f in self._cleanup:
            try:
                os.unlink(f.name)
            except AttributeError:
                pass
            
    def _initialize_io(self, color=None):


        # This is a dummy placeholder, you must check this yourself:
        if 640 in FLAGS.SHAPE:
            max_voxels = 35000
        else:
            max_voxels = 70000

        # Use the templates to generate a configuration string, which we store into a temporary file
        if FLAGS.TRAINING:
            config = io_templates.train_io(
                input_file=FLAGS.FILE, 
                data_producer= FLAGS.IMAGE_PRODUCER,
                label_producer= FLAGS.LABEL_PRODUCER, 
                max_voxels=max_voxels)
        else:
            config = io_templates.ana_io(
                input_file=FLAGS.FILE, 
                data_producer= FLAGS.IMAGE_PRODUCER,
                label_producer= FLAGS.LABEL_PRODUCER, 
                max_voxels=max_voxels)


        # Generate a named temp file:
        main_file = tempfile.NamedTemporaryFile(mode='w', delete=False)
        main_file.write(config.generate_config_str())

        main_file.close()
        self._cleanup.append(main_file)

        # Prepare data managers:
        io_config = {
            'filler_name' : config._name,
            'filler_cfg'  : main_file.name,
            'verbosity'   : FLAGS.VERBOSITY,
            'make_copy'   : True
        }

        # By default, fetching data and label as the keywords from the file:
        data_keys = OrderedDict({
            'image': 'data', 
            'label': 'label'
            })


<<<<<<< HEAD
        self._larcv_interface.prepare_manager('primary', io_config, FLAGS.MINIBATCH_SIZE, data_keys, color)
=======
        self._larcv_interface.prepare_manager('primary', io_config, FLAGS.MINIBATCH_SIZE, data_keys)
        t = self._larcv_interface.prepare_next('primary')
>>>>>>> e81ee2f6

        # All of the additional tools are in case there is a test set up:
        if FLAGS.AUX_FILE is not None:

            if FLAGS.TRAINING:
                config = io_templates.test_io(
                    input_file=FLAGS.AUX_FILE, 
                    data_producer= FLAGS.IMAGE_PRODUCER,
                    label_producer= FLAGS.LABEL_PRODUCER,
                    max_voxels=max_voxels)

                # Generate a named temp file:
                aux_file = tempfile.NamedTemporaryFile(mode='w', delete=False)
                aux_file.write(config.generate_config_str())

                aux_file.close()
                self._cleanup.append(aux_file)
                io_config = {
                    'filler_name' : config._name,
                    'filler_cfg'  : aux_file.name,
                    'verbosity'   : FLAGS.VERBOSITY,
                    'make_copy'   : False
                }

                data_keys = OrderedDict({
                    'image': 'aux_data', 
                    'label': 'aux_label'
                    })
               


                self._larcv_interface.prepare_manager('aux', io_config, FLAGS.AUX_MINIBATCH_SIZE, data_keys, color)

            else:
                config = io_templates.ana_io(input_file=FLAGS.FILE, max_voxels=max_voxels)
                self._larcv_interface.prepare_writer(FLAGS.AUX_FILE)

    def init_network(self):

        # This function builds the compute graph.
        # Optionally, it can build a 'subset' graph if this mode is

        # Net construction:
        start = time.time()
        # sys.stdout.write("Begin constructing network\n")

        # Make sure all required dimensions are present:

        io_dims = self._larcv_interface.fetch_minibatch_dims('primary')

        if FLAGS.DATA_FORMAT == "channels_last":
            self._channels_dim = -1 
        else:
            self._channels_dim = 1

        self._dims = {}
        # Using the sparse IO techniques, we have to manually set the dimensions for the input.

        # Fortunately, everything we need is in the FLAGS object and io object:

        local_minibatch_size = io_dims['image'][0]


        if FLAGS.DATA_FORMAT == "channels_first":
            shape = [local_minibatch_size,] + [3,] + FLAGS.SHAPE
        else:
            shape = [local_minibatch_size,] + FLAGS.SHAPE + [3,]

        self._dims['image'] = numpy.asarray(shape)
        self._dims['label'] = numpy.asarray(shape)

        # We have to make placeholders for input objects:

        self._input = dict()

        self._input.update({
            'image' :  tf.placeholder(floating_point_format, self._dims['image'], name="input_image"),
            'label' :  tf.placeholder(integer_format,        self._dims['label'], name="input_label"),
            'io_time' : tf.placeholder(floating_point_format, (), name="io_fetch_time")
        })

        if FLAGS.BALANCE_LOSS:
            self._input['weight'] = tf.placeholder(floating_point_format, self._dims['label'], name="input_weight")

        # Build the network object, forward pass only:

        self._metrics = {}

<<<<<<< HEAD
        print("Building Network")
        self._logits = FLAGS._net._build_network(self._input)
=======
        self._net = uresnet.UResNet(
            n_initial_filters        = FLAGS.N_INITIAL_FILTERS,
            data_format              = FLAGS.DATA_FORMAT,
            batch_norm               = FLAGS.BATCH_NORM,
            use_bias                 = FLAGS.USE_BIAS,
            residual                 = FLAGS.RESIDUAL,
            regularize               = FLAGS.REGULARIZE_WEIGHTS,
            depth                    = FLAGS.NETWORK_DEPTH,
            res_blocks_final         = FLAGS.RES_BLOCKS_FINAL,
            res_blocks_per_layer     = FLAGS.RES_BLOCKS_PER_LAYER,
            res_blocks_deepest_layer = FLAGS.RES_BLOCKS_DEEPEST_LAYER)

        self._logits = self._net(self._input['image'], training=FLAGS.TRAINING)
>>>>>>> e81ee2f6


        if FLAGS.MODE == "train":


            # Here, if the data format is channels_first, we have to reorder the logits tensors
            # To put channels last.  Otherwise it does not work with the softmax tensors.

            # if FLAGS.DATA_FORMAT != "channels_last":
            #     # Split the channel dims apart:
            #     for i, logit in enumerate(self._logits):
            #         n_splits = logit.get_shape().as_list()[1]
                    
            #         # Split the tensor apart:
            #         split = [tf.squeeze(l, 1) for l in tf.split(logit, n_splits, 1)]
                    
            #         # Stack them back together with the right shape:
            #         self._logits[i] = tf.stack(split, -1)
            #         print
            # Apply a softmax and argmax:
            self._output = dict()

            # Take the logits (which are one per plane) and create a softmax and prediction (one per plane)

            self._output['softmax'] = [ tf.nn.softmax(x) for x in self._logits]
            self._output['prediction'] = [ tf.argmax(x, axis=self._channels_dim) for x in self._logits]


            self._accuracy = self._calculate_accuracy(logits=self._output, labels=self._input['label'])

            # Create the loss function
            if FLAGS.BALANCE_LOSS:
                self._loss = self._calculate_loss(
                    labels = self._input['label'], 
                    logits = self._logits, 
                    weight = self._input['weight'])
            else:
                self._loss = self._calculate_loss(
                        labels = self._input['label'], 
                        logits = self._logits)

<<<<<<< HEAD
        self._log_keys = ["cross_entropy/Total_Loss", "accuracy/All_Plane_Neutrino_IoU", "accuracy/All_Plane_Non_Background_Accuracy"]
=======
        self._log_keys = ["cross_entropy/Total_Loss", "accuracy/All_Plane_Non_Background_Accuracy"]
>>>>>>> e81ee2f6

        end = time.time()
        return end - start

    def print_network_info(self):
        n_trainable_parameters = 0
        for var in tf.trainable_variables():
            n_trainable_parameters += numpy.prod(var.get_shape())
        sys.stdout.write("Total number of trainable parameters in this network: {}\n".format(n_trainable_parameters))


    def set_compute_parameters(self):

        self._config = tf.ConfigProto()

        if FLAGS.COMPUTE_MODE == "CPU":
            self._config.inter_op_parallelism_threads = FLAGS.INTER_OP_PARALLELISM_THREADS
            self._config.intra_op_parallelism_threads = FLAGS.INTRA_OP_PARALLELISM_THREADS
        if FLAGS.COMPUTE_MODE == "GPU":
            self._config.gpu_options.allow_growth = True


    def initialize(self, io_only=False):

        FLAGS.dump_config()


        self._initialize_io()



        if io_only:
            return


        start = time.time()
        graph = tf.get_default_graph()
        net_time = self.init_network()

        sys.stdout.write("Done constructing network. ({0:.2}s)\n".format(time.time()-start))


        self.print_network_info()


        self.init_optimizer()

        self.init_saver()

        # Take all of the metrics and turn them into summaries:
        for key in self._metrics:
            tf.summary.scalar(key, self._metrics[key])

        self._summary_basic = tf.summary.merge_all()
        self._summary_images = self._create_summary_images(self._input['label'], self._output['prediction'])


        self.set_compute_parameters()

        # Add the graph to the log file:
        self._main_writer.add_graph(graph)

        self._sess = tf.Session(config = self._config)

        # Try to restore a model?
        restored = self.restore_model()

        if not restored:
            self._sess.run(tf.global_variables_initializer())

        # # Create a session:
        # self._sess = tf.train.MonitoredTrainingSession(config=self._config, hooks = hooks,
        #     checkpoint_dir        = checkpoint_dir,
        #     log_step_count_steps  = FLAGS.LOGGING_ITERATION,
        #     save_checkpoint_steps = FLAGS.CHECKPOINT_ITERATION)


    def restore_model(self):
        ''' This function attempts to restore the model from file
        '''

        if FLAGS.CHECKPOINT_DIRECTORY == None:
            file_path= FLAGS.LOG_DIRECTORY  + "/checkpoints/"
        else:
            file_path= FLAGS.CHECKPOINT_DIRECTORY  + "/checkpoints/"


        path = tf.train.latest_checkpoint(file_path)

        if path is None:
            print("No checkpoint found, starting from scratch")
            return False
        # Parse the checkpoint file and use that to get the latest file path
        print("Restoring checkpoint from ", path)
        self._saver.restore(self._sess, path)

        return True

        # with open(checkpoint_file_path, 'r') as _ckp:
        #     for line in _ckp.readlines():
        #         if line.startswith("latest: "):
        #             chkp_file = line.replace("latest: ", "").rstrip('\n')
        #             chkp_file = os.path.dirname(checkpoint_file_path) + "/" + chkp_file
        #             print("Restoring weights from ", chkp_file)
        #             break

        # state = torch.load(chkp_file)
        # return state


    def checkpoint(self, global_step):

        if global_step % FLAGS.CHECKPOINT_ITERATION == 0 and global_step != 0:
            # Save a checkpoint, but don't do it on the first pass
            self.save_model(global_step)


    def save_model(self, global_step):
        '''Save the model to file
        
        '''

        # name, checkpoint_file_path = self.get_model_filepath(global_step)
        # Find the base path of the log directory
        if FLAGS.CHECKPOINT_DIRECTORY == None:
            file_path= FLAGS.LOG_DIRECTORY  + "/checkpoints/"
        else:
            file_path= FLAGS.CHECKPOINT_DIRECTORY  + "/checkpoints/"


        # # Make sure the path actually exists:
        # if not os.path.isdir(os.path.dirname(file_path)):
        #     os.makedirs(os.path.dirname(file_path))

        saved_path = self._saver.save(self._sess, file_path + "model_{}.ckpt".format(global_step))


    def get_model_filepath(self, global_step):
        '''Helper function to build the filepath of a model for saving and restoring:
        
        '''

        # Find the base path of the log directory
        if FLAGS.CHECKPOINT_DIRECTORY == None:
            file_path= FLAGS.LOG_DIRECTORY  + "/checkpoints/"
        else:
            file_path= FLAGS.CHECKPOINT_DIRECTORY  + "/checkpoints/"


        name = file_path + 'model-{}.ckpt'.format(global_step)
        checkpoint_file_path = file_path + "checkpoint"

        return name, checkpoint_file_path


    def init_saver(self):

        if FLAGS.CHECKPOINT_DIRECTORY == None:
            file_path= FLAGS.LOG_DIRECTORY  + "/checkpoints/"
        else:
            file_path= FLAGS.CHECKPOINT_DIRECTORY  + "/checkpoints/"

        try:
            os.makedirs(file_path)
        except:
            tf.logging.error("Could not make file path")

        # Create a saver for snapshots of the network:
        self._saver = tf.train.Saver()
        self._saver_dir = file_path

        # Create a file writer for training metrics:
        self._main_writer = tf.summary.FileWriter(logdir=FLAGS.LOG_DIRECTORY+"/train/")

        # Additionally, in training mode if there is aux data use it for validation:
        if FLAGS.AUX_FILE is not None:
            self._val_writer = tf.summary.FileWriter(logdir=FLAGS.LOG_DIRECTORY+"/test/")



    def init_optimizer(self):

        if 'RMS' in FLAGS.OPTIMIZER.upper():
            # Use RMS prop:
            tf.logging.info("Selected optimizer is RMS Prop")
            self._opt = tf.train.RMSPropOptimizer(FLAGS.LEARNING_RATE)
        elif 'LARS' in FLAGS.OPTIMIZER.upper():
            tf.logging.info("Selected optimizer is LARS")
            self._opt = tf.contrib.opt.LARSOptimizer(FLAGS.LEARNING_RATE)
        else:
            # default is Adam:
            tf.logging.info("Using default Adam optimizer")
            self._opt = tf.train.AdamOptimizer(FLAGS.LEARNING_RATE)

        self._global_step = tf.train.get_or_create_global_step()


        self._train_op = self._opt.minimize(self._loss, self._global_step)


    def _calculate_loss(self, labels, logits, weight=None):
        ''' Calculate the loss.

        returns a single scalar for the optimizer to use.
        '''        

        with tf.name_scope('cross_entropy'):
            # Calculate the loss, per plane, unreduced:
            split_labels = [tf.squeeze(l, axis=self._channels_dim) for l in tf.split(labels,len(logits) ,self._channels_dim)]
            if weight is not None:
                split_weights = [tf.squeeze(l, axis=self._channels_dim) for l in tf.split(weight,len(logits) ,self._channels_dim)]
            
            
            # If the channels dim is not -1, we have to reshape the labels:
            if self._channels_dim != -1:
                logits = [ tf.transpose(l, perm=[0,2,3,1]) for l in logits]

            loss = [None]*len(logits)
            for p in range(len(logits)):
                loss[p] = tf.nn.sparse_softmax_cross_entropy_with_logits(
                    labels = split_labels[p], 
                    logits = logits[p]
                )

                # multiple (elementwise) the weights for the loss function:
                if FLAGS.BALANCE_LOSS:
                    loss[p] = tf.multiply(loss[p], split_weights[p])
                    # Because we have a weighting function, this is a summed reduction:
                    loss[p] = tf.reduce_sum(loss[p])
                else:
                    loss[p] = tf.reduce_mean(loss[p])                

                self._metrics["cross_entropy/Loss_plane_{}".format(p)] = loss[p]
                # tf.summary.scalar("Loss_plane_{}".format(p),loss[p])

            # We do use the *mean* across planes:
            total_loss = tf.reduce_mean(loss)

            # # If desired, add weight regularization loss:
            # if FLAGS.REGULARIZE_WEIGHTS != 0.0: 
            #     reg_loss = tf.reduce_mean(tf.losses.get_regularization_losses())
            #     tf.summary.scalar("Regularization_loss",reg_loss)
            #     total_loss += reg_loss


            # Total summary:
            self._metrics["cross_entropy/Total_Loss"] = total_loss
            # tf.summary.scalar("Total_Loss",total_loss)

            return total_loss


    def _calculate_accuracy(self, logits, labels):
        ''' Calculate the accuracy.

            Images received here are not sparse but dense.
            This is to ensure equivalent metrics are computed for sparse and dense networks.

        '''

        # Compare how often the input label and the output prediction agree:

        n_planes = 3

        with tf.name_scope('accuracy'):
            total_accuracy   = [None]*n_planes
            non_bkg_accuracy = [None]*n_planes
            neut_iou         = [None]*n_planes
            cosmic_iou       = [None]*n_planes
            
            split_labels = [tf.squeeze(l, axis=self._channels_dim) for l in tf.split(labels, n_planes, self._channels_dim)]


            for p in range(n_planes):

                total_accuracy[p] = tf.reduce_mean(
                        tf.cast(tf.equal(logits['prediction'][p], split_labels[p]), floating_point_format)
                    )
                # Find the non zero split_labels:
                non_zero_indices = tf.not_equal(split_labels[p], tf.constant(0, split_labels[p].dtype))

                # Find the neutrino indices:
                # Sometimes, there are no neutrino indexes in the image.  This leads to a NaN
                # in the calculation of the neutrino accuracy.  
                # This is an open issue to resolve.
                neutrino_indices = tf.equal(split_labels[p], tf.constant(1, split_labels[p].dtype))

                # Find the cosmic indices:
                cosmic_indices = tf.equal(split_labels[p], tf.constant(2, split_labels[p].dtype))

                non_zero_logits = tf.boolean_mask(logits['prediction'][p], non_zero_indices)
                non_zero_labels = tf.boolean_mask(split_labels[p], non_zero_indices)

                neutrino_logits = tf.boolean_mask(logits['prediction'][p], neutrino_indices)
                neutrino_labels = tf.boolean_mask(split_labels[p], neutrino_indices)

                predicted_neutrino_indices = tf.equal(logits['prediction'][p], 
                    tf.constant(1, split_labels[p].dtype))
                predicted_cosmic_indices = tf.equal(logits['prediction'][p], 
                    tf.constant(2, split_labels[p].dtype))


                neutrino_intersection = tf.math.logical_and(predicted_neutrino_indices, neutrino_indices)
                neutrino_union = tf.math.logical_or(predicted_neutrino_indices, neutrino_indices)

                neut_iou[p] = tf.reduce_sum(tf.cast(neutrino_intersection, floating_point_format)) / \
                  (tf.reduce_sum(tf.cast(neutrino_union, floating_point_format)) + 1.0)

                cosmic_intersection = tf.math.logical_and(predicted_cosmic_indices, cosmic_indices)
                cosmic_union = tf.math.logical_or(predicted_cosmic_indices, cosmic_indices)

                cosmic_iou[p] = tf.reduce_sum(tf.cast(cosmic_intersection, floating_point_format)) / \
                  tf.reduce_sum(tf.cast(cosmic_union, floating_point_format))

                non_bkg_accuracy[p] = tf.reduce_mean(tf.cast(tf.equal(non_zero_logits, non_zero_labels), 
                    floating_point_format))

                # Add the accuracies to the summary:
                self._metrics["split_accuracy/plane{0}/Total_Accuracy".format(p)] = total_accuracy[p]
                self._metrics["split_accuracy/plane{0}/Non_Background_Accuracy".format(p)] = non_bkg_accuracy[p]
                self._metrics["split_accuracy/plane{0}/Neutrino_IoU".format(p)] = neut_iou[p]
                self._metrics["split_accuracy/plane{0}/Cosmic_IoU".format(p)] = cosmic_iou[p]

            #Compute the total accuracy and non background accuracy for all planes:
            all_accuracy            = tf.reduce_mean(total_accuracy)
            all_non_bkg_accuracy    = tf.reduce_mean(non_bkg_accuracy)
            all_neut_iou            = tf.reduce_mean(neut_iou)
            all_cosmic_iou          = tf.reduce_mean(cosmic_iou)

            # Add the accuracies to the summary:
            self._metrics["accuracy/All_Plane_Total_Accuracy"] = all_accuracy
            self._metrics["accuracy/All_Plane_Non_Background_Accuracy"] = all_non_bkg_accuracy
            self._metrics["accuracy/All_Plane_Neutrino_IoU"] = all_neut_iou
            self._metrics["accuracy/All_Plane_Cosmic_IoU"] = all_cosmic_iou


        return all_non_bkg_accuracy



    def log(self, metrics, kind, step):

        log_string = ""

        log_string += "{} Global Step {}: ".format(kind, step)


        for key in metrics:
            if key in self._log_keys and key != "global_step":
                log_string += "{}: {:.3}, ".format(key, metrics[key])

        if kind == "Train":
            log_string += "Img/s: {:.2} ".format(metrics["images_per_second"])
            log_string += "IO: {:.2} ".format(metrics["io_fetch_time"])
        else:
            log_string.rstrip(", ")

        print(log_string)

        return


    def _create_summary_images(self, labels, prediction):
        ''' Create images of the labels and prediction to show training progress
        '''

        with tf.variable_scope('summary_images/'):


            images = []

            # Labels is an unsplit tensor, prediction is a split tensor
            split_labels = [ tf.cast(l, floating_point_format) for l in tf.split(labels,len(prediction) , self._channels_dim)]
            if FLAGS.DATA_FORMAT == "channels_first":
                split_labels = [ tf.transpose(l, [0, 3, 1, 2]) for l in split_labels]
            for p in range(len(split_labels)):
                print(split_labels[p].shape)
                
                images.append(
                    tf.summary.image('label_plane_{}'.format(p),
                                 split_labels[p],
                                 max_outputs=1)
                    )
                images.append(
                    tf.summary.image('pred_plane_{}'.format(p),
                                 tf.expand_dims(tf.cast(prediction[p], floating_point_format), self._channels_dim),
                                 max_outputs=1)
                    )

        return tf.summary.merge(images)

    def fetch_next_batch(self, mode='primary', metadata=False):


        metadata=True

        # This brings up the current data
        minibatch_data = self._larcv_interface.fetch_minibatch_data(mode, pop=True,fetch_meta_data=metadata)
        minibatch_dims = self._larcv_interface.fetch_minibatch_dims(mode)


        for key in minibatch_data:
            if key == 'entries' or key == 'event_ids':
                continue
            minibatch_data[key] = numpy.reshape(minibatch_data[key], minibatch_dims[key])

        if FLAGS.BALANCE_LOSS:
            minibatch_data['weight'] = self.compute_weights(minibatch_data['label'])

            print(minibatch_data['weight'].shape)

        minibatch_data['image']  = data_transforms.larcvsparse_to_dense_2d(minibatch_data['image'], dense_shape=FLAGS.SHAPE)
        minibatch_data['label']  = data_transforms.larcvsparse_to_dense_2d(minibatch_data['label'], dense_shape=FLAGS.SHAPE)
        # This preparse the next batch of data:
        t = self._larcv_interface.prepare_next('primary')

<<<<<<< HEAD
=======
        print(numpy.unique(minibatch_data['label'], return_counts=True))
        print(minibatch_data['entries'])
>>>>>>> e81ee2f6
        return minibatch_data


    def compute_weights(self, labels, boost_labels = None):
        '''
        This is NOT a tensorflow implementation, but a numpy implementation.
        Running on CPUs this might not make a difference.  Running on GPUs
        it might be good to move this to a GPU, but I suspect it's not needed.
        '''
        # Take the labels, and compute the per-label weight

        # Compute weights works on the sparse images, not the dense images.
        # The null-weight is computed on the image shape for dense networks, 
        # or based on occupancy on the sparse network.

        # It's done per-batch rather than per image, so:

        x_coords = labels[:,:,:,1]
        y_coords = labels[:,:,:,0]
        val_coords = labels[:,:,:,2]


        # Find the non_zero indexes of the input:
        batch_index, plane_index, voxel_index = numpy.where(val_coords != -999)

        values  = val_coords[batch_index, plane_index, voxel_index]
        x_index = numpy.int32(x_coords[batch_index, plane_index, voxel_index])
        y_index = numpy.int32(y_coords[batch_index, plane_index, voxel_index])

        label_values, counts = numpy.unique(values, return_counts=True)

        if len(counts) < 3:
            counts = numpy.insert(counts, 1, 0)

        batch_size = labels.shape[0]



        if not FLAGS.SPARSE:
            # Multiply by 3 planes:
            n_pixels = batch_size * 3* numpy.prod(FLAGS.SHAPE)
            # Correct the empty pixel values in the count:
            counts[0] = n_pixels - counts[1] - counts[2]
        else:
            n_pixels = len(values)

        weight = 1.0/ (len(label_values) * counts)


        # Now we have the weight values, return it in the proper shape:
        # Prepare output weights:
        weights = numpy.full(values.shape, weight[0])
        weights[voxel_index==1] = weight[1]
        weights[voxel_index==2] = weight[2]

        dense_weights = numpy.full([labels.shape[0], 3, FLAGS.SHAPE[0], FLAGS.SHAPE[1]], weight[0])
        dense_weights[batch_index,plane_index,y_index,x_index] = weights

        # i = 0
        # for batch in labels:
        #     # First, figure out what the labels are and how many of each:
        #     values, counts = numpy.unique(batch, return_counts=True)

        #     n_pixels = numpy.sum(counts)
        #     for value, count in zip(values, counts):
        #         weight = 1.0*(n_pixels - count) / n_pixels
        #         mask = labels[i] == value
        #         weights[i, mask] += weight
        #     weights[i] *= 1. / numpy.sum(weights[i])
        #     i += 1



        # # Normalize the weights to sum to 1 for each event:
        return dense_weights

    def on_step_end(self):
        pass

    def on_epoch_end(self):
        pass

    def write_summaries(self, writer, summary, global_step):
        # This function is isolated here to allow the distributed version
        # to intercept these calls and only write summaries from one rank

        writer.add_summary(summary, global_step)

    def metrics(self, metrics):
        # This function looks useless, but it is not.
        # It allows a handle to the distributed network to allreduce metrics.
        return metrics

    def val_step(self, gs):

        if gs == 0: return

        if self._val_writer is None:
            return

        if gs % FLAGS.AUX_ITERATION == 0:


            # Fetch the next batch of data with larcv
            minibatch_data = self.fetch_next_batch('aux')

            # For tensorflow, we have to build up an ops list to submit to the
            # session to run.

            # These are ops that always run:
            ops = {}
            ops['global_step'] = self._global_step
            ops['summary'] = self._summary_basic

            ops['metrics'] = self._metrics

            if self._iteration != 0 and self._iteration % 50*FLAGS.SUMMARY_ITERATION == 0:
                ops['summary_images'] = self._summary_images


            ops = self._sess.run(ops, feed_dict = self.feed_dict(inputs = minibatch_data))

            metrics = self.metrics(ops["metrics"])

            verbose = False




            if verbose: print("Calculated metrics")

            # Report metrics on the terminal:
            self.log(ops["metrics"], kind="Test", step=ops["global_step"]) 


            if verbose: print("Completed Log")

            self.write_summaries(self._val_writer, ops["summary"], ops["global_step"])
            if self._iteration != 0 and self._iteration % 50*FLAGS.SUMMARY_ITERATION == 0:
                self.write_summaries(self._val_writer, ops["summary_images"], ops["global_step"])


            if verbose: print("Summarized")


            # Lastly, call next on the IO:
            if not FLAGS.DISTRIBUTED:
                self._larcv_interface.prepare_next('aux')

            return ops["global_step"]
        return


    def train_step(self):


        global_start_time = datetime.datetime.now()

        # Fetch the next batch of data with larcv
        io_start_time = datetime.datetime.now()
        minibatch_data = self.fetch_next_batch()
        io_end_time = datetime.datetime.now()

        # For tensorflow, we have to build up an ops list to submit to the
        # session to run.

        # These are ops that always run:
        ops = {}
        ops['train_step']  = self._train_op
        ops['global_step'] = self._global_step
        ops['summary'] = self._summary_basic

        ops['metrics'] = self._metrics

        if self._iteration != 0 and self._iteration % 5*FLAGS.SUMMARY_ITERATION == 0:
            ops['summary_images'] = self._summary_images


        ops = self._sess.run(ops, feed_dict = self.feed_dict(inputs = minibatch_data))




        metrics = self.metrics(ops["metrics"])

        verbose = False

        # Add the global step / second to the tensorboard log:
        try:
            metrics['global_step_per_sec'] = 1./self._seconds_per_global_step
            metrics['images_per_second'] = FLAGS.MINIBATCH_SIZE / self._seconds_per_global_step
        except AttributeError:
            metrics['global_step_per_sec'] = 0.0
            metrics['images_per_second'] = 0.0



        metrics['io_fetch_time'] = (io_end_time - io_start_time).total_seconds()

        if verbose: print("Calculated metrics")

        # Report metrics on the terminal:
        self.log(ops["metrics"], kind="Train", step=ops["global_step"]) 


        if verbose: print("Completed Log")

        self.write_summaries(self._main_writer, ops["summary"], ops["global_step"])
        if self._iteration != 0 and self._iteration % 5*FLAGS.SUMMARY_ITERATION == 0:
            self.write_summaries(self._main_writer, ops["summary_images"], ops["global_step"])


        # Create some extra summary information:
        extra_summary = tf.Summary(
            value=[
                tf.Summary.Value(tag="io_fetch_time", simple_value=metrics['io_fetch_time']),
                tf.Summary.Value(tag="global_step_per_sec", simple_value=metrics['global_step_per_sec']),
                tf.Summary.Value(tag="images_per_second", simple_value=metrics['images_per_second']),
            ])

        self.write_summaries(self._main_writer, extra_summary, ops["global_step"])

        if verbose: print("Summarized")

        global_end_time = datetime.datetime.now()

        # Compute global step per second:
        self._seconds_per_global_step = (global_end_time - global_start_time).total_seconds()

        # Lastly, call next on the IO:
        if not FLAGS.DISTRIBUTED:
            self._larcv_interface.prepare_next('primary')

        return ops["global_step"]




 
    def stop(self):
        # Mostly, this is just turning off the io:
        # self._larcv_interface.stop()
        pass


    def ana_step(self):

        raise NotImplementedError("You must implement this function")

    def feed_dict(self, inputs):
        '''Build the feed dict

        Take input images, labels and match
        to the correct feed dict tensorrs

        This is probably overridden in the subclass, but here you see the idea

        Arguments:
            images {dict} -- Dictionary containing the input tensors

        Returns:
            [dict] -- Feed dictionary for a tf session run call

        '''
        fd = dict()

        for key in inputs:
            if key == "entries" or key == "event_ids": continue 
            
            if inputs[key] is not None:
                fd.update({self._input[key] : inputs[key]})

        return fd


    def batch_process(self, verbose=True):

        # Run iterations
        for self._iteration in range(FLAGS.ITERATIONS):
            if FLAGS.TRAINING and self._iteration >= FLAGS.ITERATIONS:
                print('Finished training (iteration %d)' % self._iteration)
                break

            gs = self.train_step()
            self.val_step(gs)
            self.checkpoint(gs)<|MERGE_RESOLUTION|>--- conflicted
+++ resolved
@@ -94,12 +94,7 @@
             })
 
 
-<<<<<<< HEAD
         self._larcv_interface.prepare_manager('primary', io_config, FLAGS.MINIBATCH_SIZE, data_keys, color)
-=======
-        self._larcv_interface.prepare_manager('primary', io_config, FLAGS.MINIBATCH_SIZE, data_keys)
-        t = self._larcv_interface.prepare_next('primary')
->>>>>>> e81ee2f6
 
         # All of the additional tools are in case there is a test set up:
         if FLAGS.AUX_FILE is not None:
@@ -188,10 +183,6 @@
 
         self._metrics = {}
 
-<<<<<<< HEAD
-        print("Building Network")
-        self._logits = FLAGS._net._build_network(self._input)
-=======
         self._net = uresnet.UResNet(
             n_initial_filters        = FLAGS.N_INITIAL_FILTERS,
             data_format              = FLAGS.DATA_FORMAT,
@@ -205,7 +196,6 @@
             res_blocks_deepest_layer = FLAGS.RES_BLOCKS_DEEPEST_LAYER)
 
         self._logits = self._net(self._input['image'], training=FLAGS.TRAINING)
->>>>>>> e81ee2f6
 
 
         if FLAGS.MODE == "train":
@@ -247,11 +237,7 @@
                         labels = self._input['label'], 
                         logits = self._logits)
 
-<<<<<<< HEAD
-        self._log_keys = ["cross_entropy/Total_Loss", "accuracy/All_Plane_Neutrino_IoU", "accuracy/All_Plane_Non_Background_Accuracy"]
-=======
         self._log_keys = ["cross_entropy/Total_Loss", "accuracy/All_Plane_Non_Background_Accuracy"]
->>>>>>> e81ee2f6
 
         end = time.time()
         return end - start
@@ -668,11 +654,9 @@
         # This preparse the next batch of data:
         t = self._larcv_interface.prepare_next('primary')
 
-<<<<<<< HEAD
-=======
         print(numpy.unique(minibatch_data['label'], return_counts=True))
         print(minibatch_data['entries'])
->>>>>>> e81ee2f6
+
         return minibatch_data
 
 
