--- conflicted
+++ resolved
@@ -32,9 +32,9 @@
         self._global_step  = 0
         self.args          = args
         self.larcv_fetcher = larcv_fetcher.larcv_fetcher(
-            mode        = args.mode, 
+            mode        = args.mode,
             distributed = args.distributed,
-            downsample  = args.downsample_images, 
+            downsample  = args.downsample_images,
             dataformat  = args.data_format,
             synthetic   = args.synthetic,
             sparse      = args.sparse )
@@ -92,195 +92,6 @@
 
         return
 
-<<<<<<< HEAD
-=======
-
-    def fetch_next_batch(self, mode='primary', metadata=False, force_pop=False):
-
-        if not FLAGS.SYNTHETIC:
-            metadata=True
-
-
-            pop = True
-            if self._iteration == 0 and not force_pop:
-                pop = False
-
-
-            # This brings up the current data
-            self._larcv_interface.prepare_next(mode)
-            minibatch_data = self._larcv_interface.fetch_minibatch_data(mode, pop=pop,fetch_meta_data=metadata)
-            minibatch_dims = self._larcv_interface.fetch_minibatch_dims(mode)
-
-
-            for key in minibatch_data:
-                if key == 'entries' or key == 'event_ids':
-                    continue
-                minibatch_data[key] = numpy.reshape(minibatch_data[key], minibatch_dims[key])
-
-            # if FLAGS.LOSS_BALANCE_SCHEME != "none":
-            minibatch_data['weight'] = self.compute_weights(minibatch_data['label'])
-
-
-
-
-            if not FLAGS.SPARSE:
-                minibatch_data['image']  = data_transforms.larcvsparse_to_dense_2d(
-                    minibatch_data['image'], dense_shape=self.full_image_shape)
-                minibatch_data['label']  = data_transforms.larcvsparse_to_dense_2d(
-                    minibatch_data['label'], dense_shape=self.full_image_shape)
-            else:
-                minibatch_data['image']  = data_transforms.larcvsparse_to_scnsparse_2d(
-                    minibatch_data['image'])
-                minibatch_data['label']  = data_transforms.larcvsparse_to_dense_2d(
-                    minibatch_data['label'], dense_shape=self.full_image_shape)
-
-
-        else:
-
-            # For synthetic data, we can preload the data:
-            if self.synthetic_images is None:
-                self.prepare_data(dataset_n_entries=12)
-
-            minibatch_data = {}
-            if self.synthetic_index + self._dims['image'][0] > len(self.synthetic_images):
-                self.synthetic_index = 0
-
-            lower_index = self.synthetic_index
-            # if FLAGS.DISTRIBUTED:
-            #     upper_index = self.synthetic_index + self.local_minibatch_size
-            # else:
-            upper_index = self.synthetic_index + FLAGS.MINIBATCH_SIZE
-
-            # print(lower_index)
-            # print(upper_index)
-
-
-            minibatch_data['image']  = self.synthetic_images[lower_index:upper_index]
-            minibatch_data['label']  = self.synthetic_labels[lower_index:upper_index]
-            minibatch_data['weight'] = self.compute_weights(minibatch_data['label'])
-
-            self.synthetic_index += 1
-
-        return minibatch_data
-
-    def prepare_data(self, dataset_n_entries):
-
-        self.synthetic_index = 0
-
-        shape = copy.copy(self._raw_dims['image'])
-        shape[0] = dataset_n_entries
-
-        self.synthetic_images = numpy.random.random_sample(shape)
-        self.synthetic_weight = numpy.random.random_sample(shape)
-        self.synthetic_labels = numpy.random.randint(low=0, high=3, size=shape)
-
-
-
-
-    def compute_weights(self, labels):
-
-        '''
-        This is NOT a tensorflow implementation, but a numpy implementation.
-        Running on CPUs this might not make a difference.  Running on GPUs
-        it might be good to move this to a GPU, but I suspect it's not needed.
-        '''
-        # Take the labels, and compute the per-label weight
-
-        # Compute weights works on the sparse images, not the dense images.
-        # The null-weight is computed on the image shape for dense networks,
-        # or based on occupancy on the sparse network.
-
-        # It's done per-batch rather than per image, so:
-
-
-        # weight modes:
-        # "none" - No loss balancing, just run normally
-        # "light" - Constant loss balancing: each class is given a weight, but the whole event is normalized
-        # "even" - Dynamic loss balancing:  each class is weighted such that it contributes 1/3 of the total weight.
-        # "focal" - Compute the focal loss, which is done in the framework loss functions
-
-        if FLAGS.LOSS_BALANCE_SCHEME == "focal": return None
-        if FLAGS.LOSS_BALANCE_SCHEME == "none": return None
-
-        x_coords = labels[:,:,:,0]
-        y_coords = labels[:,:,:,1]
-        val_coords = labels[:,:,:,2]
-
-
-        # Find the non_zero indexes of the input:
-        batch_index, plane_index, voxel_index = numpy.where(val_coords != -999)
-
-        values  = val_coords[batch_index, plane_index, voxel_index]
-        x_index = numpy.int32(x_coords[batch_index, plane_index, voxel_index])
-        y_index = numpy.int32(y_coords[batch_index, plane_index, voxel_index])
-
-        # Count the types of each label:
-        label_values, counts = numpy.unique(values, return_counts=True)
-
-        # Batch size
-        batch_size = labels.shape[0]
-
-        # Make sure that if the number of counts is 0 for neutrinos, we fix that
-        if len(counts) < 3:
-            counts = numpy.insert(counts, self.NEUTRINO_INDEX, 0.1)
-
-        # This computes the *real* number
-        # Multiply by 3 planes:
-        n_pixels = batch_size * 3* numpy.prod(self.image_shape)
-        # Correct the empty pixel values in the count:
-        counts[0] = n_pixels - counts[1] - counts[2]
-
-        if FLAGS.LOSS_BALANCE_SCHEME == "even":
-
-            # Now we have the weight values, return it in the proper shape:
-            # Prepare output weights:
-            class_weights = 0.3333/(counts + 1)
-
-            bkg_weight = class_weights[0]
-
-            weights = numpy.full(values.shape, bkg_weight)
-            weights[values==self.COSMIC_INDEX]   = class_weights[self.COSMIC_INDEX]
-            weights[values==self.NEUTRINO_INDEX] = class_weights[self.NEUTRINO_INDEX]
-
-            if FLAGS.DATA_FORMAT == "channels_first":
-                dense_weights = numpy.full([labels.shape[0], 3, self.full_image_shape[0], self.full_image_shape[1]], bkg_weight,dtype=numpy.float32)
-                dense_weights[batch_index,plane_index,y_index,x_index] = weights
-            else:
-                dense_weights = numpy.full([labels.shape[0], self.full_image_shape[0], self.full_image_shape[1], 3], bkg_weight,dtype=numpy.float32)
-                dense_weights[batch_index,y_index,x_index,plane_index] = weights
-
-        if FLAGS.LOSS_BALANCE_SCHEME == "light":
-
-            # This mode maintains the weights for everything as if they are unbalanced,
-            # however it gives a mild boost to cosmic pixels, and a medium
-            # boost to neutrino pixels.
-
-            per_pixel_weight = 1./(numpy.prod(self.image_shape))
-
-            bkg_weight = per_pixel_weight
-            # Now we have the weight values, return it in the proper shape:
-            # Prepare output weights:
-            weights = numpy.full(values.shape, bkg_weight,dtype=numpy.float32)
-            weights[values==self.COSMIC_INDEX]   = 1.5 * per_pixel_weight
-            weights[values==self.NEUTRINO_INDEX] = 10  * per_pixel_weight
-
-            if FLAGS.DATA_FORMAT == "channels_first":
-                dense_weights = numpy.full([labels.shape[0], 3, self.full_image_shape[0], self.full_image_shape[1]], bkg_weight,dtype=numpy.float32)
-                dense_weights[batch_index,plane_index,y_index,x_index] = weights
-            else:
-                dense_weights = numpy.full([labels.shape[0], self.full_image_shape[0], self.full_image_shape[1], 3], bkg_weight,dtype=numpy.float32)
-                dense_weights[batch_index,y_index,x_index,plane_index] = weights
-
-            # Normalize:
-            total_weight = numpy.sum(dense_weights)
-
-            # print("Total_weight: ", total_weight)
-            dense_weights *= 1./total_weight
-
-        # # Normalize the weights to sum to 1 for each event:
-        return dense_weights
-
->>>>>>> f91e309c
     def on_step_end(self):
         pass
 
